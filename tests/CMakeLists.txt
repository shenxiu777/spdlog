--- conflicted
+++ resolved
@@ -14,12 +14,8 @@
     test_mpmc_q.cpp
     test_sink.h
     test_fmt_helper.cpp
-<<<<<<< HEAD
-    test_stdout_api.cpp)
-=======
-	test_stdout_api.cpp
+  	test_stdout_api.cpp
     test_dup_filter.cpp)
->>>>>>> 94c2810b
 
 file(MAKE_DIRECTORY "${CMAKE_CURRENT_BINARY_DIR}/logs")
 enable_testing()
