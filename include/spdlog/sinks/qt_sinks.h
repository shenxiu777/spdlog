<<<<<<< HEAD
// Copyright(c) 2015-present, Gabi Melman, mguludag and spdlog contributors.
// Distributed under the MIT License (http://opensource.org/licenses/MIT)

#pragma once

//
// Custom sink for QPlainTextEdit or QTextEdit and its childs(QTextBrowser... etc)
// Building and using requires Qt library.
//

#include "spdlog/common.h"
#include "spdlog/details/log_msg.h"
#include "spdlog/details/synchronous_factory.h"
#include "spdlog/sinks/base_sink.h"

#include <QTextEdit>
#include <QPlainTextEdit>

//
// qtextedit_sink class
//
namespace spdlog {
namespace sinks {
template <typename Mutex>
class qtextedit_sink : public base_sink<Mutex> {
public:
  qtextedit_sink(QTextEdit *textedit = nullptr) {
    if (textedit != nullptr) {
        qtextedit_ = textedit;
    } else {
      throw spdlog_ex("Error opening QTextEdit");
    }
  }

  ~qtextedit_sink() { flush_(); }

protected:
  void sink_it_(const details::log_msg &msg) override {
    memory_buf_t formatted;
    base_sink<Mutex>::formatter_->format(msg, formatted);
    string_view_t str = string_view_t(formatted.data(), formatted.size());
    QMetaObject::invokeMethod(qtextedit_,"append", Qt::AutoConnection, Q_ARG(QString, QString::fromUtf8(str.data(), static_cast<int>(str.size())).trimmed()));
  }

  void flush_() override {}

private:
    QTextEdit* qtextedit_ = nullptr;
};

//
// qplaintextedit_sink class
//
template <typename Mutex>
class qplaintextedit_sink : public base_sink<Mutex> {
public:
    qplaintextedit_sink(QPlainTextEdit *textedit = nullptr) {
        if (textedit != nullptr) {
            qplaintextedit_ = textedit;
        } else {
            throw spdlog_ex("Error opening QPlainTextEdit");
        }
    }

    ~qplaintextedit_sink() { flush_(); }

protected:
    void sink_it_(const details::log_msg &msg) override {
        memory_buf_t formatted;
        base_sink<Mutex>::formatter_->format(msg, formatted);
        string_view_t str = string_view_t(formatted.data(), formatted.size());
        QMetaObject::invokeMethod(qplaintextedit_, "appendPlainText", Qt::AutoConnection, Q_ARG(QString, QString::fromUtf8(str.data(), static_cast<int>(str.size())).trimmed()));
    }

    void flush_() override {}

private:
    QPlainTextEdit* qplaintextedit_ = nullptr;
};

#include "spdlog/details/null_mutex.h"
#include <mutex>
using qtextedit_sink_mt = qtextedit_sink<std::mutex>;
using qtextedit_sink_st = qtextedit_sink<spdlog::details::null_mutex>;

using qplaintextedit_sink_mt = qplaintextedit_sink<std::mutex>;
using qplaintextedit_sink_st = qplaintextedit_sink<spdlog::details::null_mutex>;

} // namespace sinks

//
// Factory functions
//
template <typename Factory = spdlog::synchronous_factory>
inline std::shared_ptr<logger>
qtextedit_logger_mt(const std::string &logger_name,
                    QTextEdit *qtextedit = nullptr) {
  return Factory::template create<sinks::qtextedit_sink_mt>(logger_name,
                                                            qtextedit);
}

template <typename Factory = spdlog::synchronous_factory>
inline std::shared_ptr<logger>
qtextedit_logger_st(const std::string &logger_name,
                    QTextEdit *qtextedit = nullptr) {
  return Factory::template create<sinks::qtextedit_sink_st>(logger_name,
                                                            qtextedit);
}

template <typename Factory = spdlog::synchronous_factory>
inline std::shared_ptr<logger>
qplaintextedit_logger_mt(const std::string &logger_name,
                    QPlainTextEdit *qplaintextedit = nullptr) {
    return Factory::template create<sinks::qplaintextedit_sink_mt>(logger_name,
                                                              qplaintextedit);
}

template <typename Factory = spdlog::synchronous_factory>
inline std::shared_ptr<logger>
qplaintextedit_logger_st(const std::string &logger_name,
                    QPlainTextEdit *qplaintextedit = nullptr) {
    return Factory::template create<sinks::qplaintextedit_sink_st>(logger_name,
                                                              qplaintextedit);
}
} // namespace spdlog
=======
// Copyright(c) 2015-present, Gabi Melman, mguludag and spdlog contributors.
// Distributed under the MIT License (http://opensource.org/licenses/MIT)

#pragma once

//
// Custom sink for QPlainTextEdit or QTextEdit and its children(QTextBrowser...
// etc) Building and using requires Qt library.
//

#include "spdlog/common.h"
#include "spdlog/details/log_msg.h"
#include "spdlog/details/synchronous_factory.h"
#include "spdlog/sinks/base_sink.h"

#include <QObject>
#include <QPlainTextEdit>
#include <QTextEdit>

namespace _spdlog_p {
namespace _sinks_p {
//
// Private class for QTextEdit and its derivatives
//
class qtextedit_sink_p : public QObject
{
    Q_OBJECT
public:
    qtextedit_sink_p(QTextEdit *textedit = nullptr)
    {
        if (textedit != nullptr)
        {
            textedit_ = textedit;
            connect(this, &qtextedit_sink_p::append_text, textedit_, &QTextEdit::append);
        }
    }

    ~qtextedit_sink_p() {}

    void append(const spdlog::string_view_t &str)
    {
        emit append_text( QString::fromUtf8(str.data(), static_cast<int>(str.size())).trimmed() );
    }

signals:
    void append_text(const QString &);

private:
    QTextEdit *textedit_ = nullptr;
};

//
// Private class for QPlainTextEdit
//
class qplaintextedit_sink_p : public QObject
{
    Q_OBJECT
public:
    qplaintextedit_sink_p(QPlainTextEdit *textedit = nullptr)
    {
        if (textedit != nullptr)
        {
            textedit_ = textedit;
            connect(this, &qplaintextedit_sink_p::append_text, textedit_, &QPlainTextEdit::appendPlainText);
        }
    }

    ~qplaintextedit_sink_p() {}

    void append(const spdlog::string_view_t &str)
    {
        emit append_text( QString::fromUtf8(str.data(), static_cast<int>(str.size())).trimmed() );
    }

signals:
    void append_text(const QString &);

private:
    QPlainTextEdit *textedit_ = nullptr;
};
} // namespace _sinks_p
} // namespace _spdlog_p

//
// qtextedit_sink class
//
namespace spdlog {
namespace sinks {
template<typename Mutex>
class qtextedit_sink : public base_sink<Mutex>
{
public:
    qtextedit_sink(QTextEdit *textedit = nullptr)
    {
        if (textedit != nullptr)
        {
            textedit_p = std::make_shared<_spdlog_p::_sinks_p::qtextedit_sink_p>(textedit);
        }
        else
        {
            throw spdlog_ex("Error opening QTextEdit");
        }
    }

    ~qtextedit_sink()
    {
        flush_();
    }

protected:
    void sink_it_(const details::log_msg &msg) override
    {
        memory_buf_t formatted;
        base_sink<Mutex>::formatter_->format(msg, formatted);
        string_view_t str_v = string_view_t(formatted.data(), formatted.size());
        textedit_p->append(str_v);
    }

    void flush_() override {}

private:
    std::shared_ptr<_spdlog_p::_sinks_p::qtextedit_sink_p> textedit_p = nullptr;
};

//
// qplaintextedit_sink class
//
template<typename Mutex>
class qplaintextedit_sink : public base_sink<Mutex>
{
public:
    qplaintextedit_sink(QPlainTextEdit *textedit = nullptr)
    {
        if (textedit != nullptr)
        {
            textedit_p = std::make_shared<_spdlog_p::_sinks_p::qplaintextedit_sink_p>(textedit);
        }
        else
        {
            throw spdlog_ex("Error opening QPlainTextEdit");
        }
    }

    ~qplaintextedit_sink()
    {
        flush_();
    }

protected:
    void sink_it_(const details::log_msg &msg) override
    {
        memory_buf_t formatted;
        base_sink<Mutex>::formatter_->format(msg, formatted);
        string_view_t str_v = string_view_t(formatted.data(), formatted.size());
        textedit_p->append(str_v);
    }

    void flush_() override {}

private:
    std::shared_ptr<_spdlog_p::_sinks_p::qplaintextedit_sink_p> textedit_p = nullptr;
};

#include "spdlog/details/null_mutex.h"
#include <mutex>
using qtextedit_sink_mt = qtextedit_sink<std::mutex>;
using qtextedit_sink_st = qtextedit_sink<spdlog::details::null_mutex>;

using qplaintextedit_sink_mt = qplaintextedit_sink<std::mutex>;
using qplaintextedit_sink_st = qplaintextedit_sink<spdlog::details::null_mutex>;

} // namespace sinks

//
// Factory functions
//
template<typename Factory = spdlog::synchronous_factory>
inline std::shared_ptr<logger> qtextedit_logger_mt(const std::string &logger_name, QTextEdit *qtextedit = nullptr)
{
    return Factory::template create<sinks::qtextedit_sink_mt>(logger_name, qtextedit);
}

template<typename Factory = spdlog::synchronous_factory>
inline std::shared_ptr<logger> qtextedit_logger_st(const std::string &logger_name, QTextEdit *qtextedit = nullptr)
{
    return Factory::template create<sinks::qtextedit_sink_st>(logger_name, qtextedit);
}

template<typename Factory = spdlog::synchronous_factory>
inline std::shared_ptr<logger> qplaintextedit_logger_mt(const std::string &logger_name, QPlainTextEdit *qplaintextedit = nullptr)
{
    return Factory::template create<sinks::qplaintextedit_sink_mt>(logger_name, qplaintextedit);
}

template<typename Factory = spdlog::synchronous_factory>
inline std::shared_ptr<logger> qplaintextedit_logger_st(const std::string &logger_name, QPlainTextEdit *qplaintextedit = nullptr)
{
    return Factory::template create<sinks::qplaintextedit_sink_st>(logger_name, qplaintextedit);
}
} // namespace spdlog
>>>>>>> 7bb53541
<|MERGE_RESOLUTION|>--- conflicted
+++ resolved
@@ -1,4 +1,3 @@
-<<<<<<< HEAD
 // Copyright(c) 2015-present, Gabi Melman, mguludag and spdlog contributors.
 // Distributed under the MIT License (http://opensource.org/licenses/MIT)
 
@@ -123,206 +122,4 @@
     return Factory::template create<sinks::qplaintextedit_sink_st>(logger_name,
                                                               qplaintextedit);
 }
-} // namespace spdlog
-=======
-// Copyright(c) 2015-present, Gabi Melman, mguludag and spdlog contributors.
-// Distributed under the MIT License (http://opensource.org/licenses/MIT)
-
-#pragma once
-
-//
-// Custom sink for QPlainTextEdit or QTextEdit and its children(QTextBrowser...
-// etc) Building and using requires Qt library.
-//
-
-#include "spdlog/common.h"
-#include "spdlog/details/log_msg.h"
-#include "spdlog/details/synchronous_factory.h"
-#include "spdlog/sinks/base_sink.h"
-
-#include <QObject>
-#include <QPlainTextEdit>
-#include <QTextEdit>
-
-namespace _spdlog_p {
-namespace _sinks_p {
-//
-// Private class for QTextEdit and its derivatives
-//
-class qtextedit_sink_p : public QObject
-{
-    Q_OBJECT
-public:
-    qtextedit_sink_p(QTextEdit *textedit = nullptr)
-    {
-        if (textedit != nullptr)
-        {
-            textedit_ = textedit;
-            connect(this, &qtextedit_sink_p::append_text, textedit_, &QTextEdit::append);
-        }
-    }
-
-    ~qtextedit_sink_p() {}
-
-    void append(const spdlog::string_view_t &str)
-    {
-        emit append_text( QString::fromUtf8(str.data(), static_cast<int>(str.size())).trimmed() );
-    }
-
-signals:
-    void append_text(const QString &);
-
-private:
-    QTextEdit *textedit_ = nullptr;
-};
-
-//
-// Private class for QPlainTextEdit
-//
-class qplaintextedit_sink_p : public QObject
-{
-    Q_OBJECT
-public:
-    qplaintextedit_sink_p(QPlainTextEdit *textedit = nullptr)
-    {
-        if (textedit != nullptr)
-        {
-            textedit_ = textedit;
-            connect(this, &qplaintextedit_sink_p::append_text, textedit_, &QPlainTextEdit::appendPlainText);
-        }
-    }
-
-    ~qplaintextedit_sink_p() {}
-
-    void append(const spdlog::string_view_t &str)
-    {
-        emit append_text( QString::fromUtf8(str.data(), static_cast<int>(str.size())).trimmed() );
-    }
-
-signals:
-    void append_text(const QString &);
-
-private:
-    QPlainTextEdit *textedit_ = nullptr;
-};
-} // namespace _sinks_p
-} // namespace _spdlog_p
-
-//
-// qtextedit_sink class
-//
-namespace spdlog {
-namespace sinks {
-template<typename Mutex>
-class qtextedit_sink : public base_sink<Mutex>
-{
-public:
-    qtextedit_sink(QTextEdit *textedit = nullptr)
-    {
-        if (textedit != nullptr)
-        {
-            textedit_p = std::make_shared<_spdlog_p::_sinks_p::qtextedit_sink_p>(textedit);
-        }
-        else
-        {
-            throw spdlog_ex("Error opening QTextEdit");
-        }
-    }
-
-    ~qtextedit_sink()
-    {
-        flush_();
-    }
-
-protected:
-    void sink_it_(const details::log_msg &msg) override
-    {
-        memory_buf_t formatted;
-        base_sink<Mutex>::formatter_->format(msg, formatted);
-        string_view_t str_v = string_view_t(formatted.data(), formatted.size());
-        textedit_p->append(str_v);
-    }
-
-    void flush_() override {}
-
-private:
-    std::shared_ptr<_spdlog_p::_sinks_p::qtextedit_sink_p> textedit_p = nullptr;
-};
-
-//
-// qplaintextedit_sink class
-//
-template<typename Mutex>
-class qplaintextedit_sink : public base_sink<Mutex>
-{
-public:
-    qplaintextedit_sink(QPlainTextEdit *textedit = nullptr)
-    {
-        if (textedit != nullptr)
-        {
-            textedit_p = std::make_shared<_spdlog_p::_sinks_p::qplaintextedit_sink_p>(textedit);
-        }
-        else
-        {
-            throw spdlog_ex("Error opening QPlainTextEdit");
-        }
-    }
-
-    ~qplaintextedit_sink()
-    {
-        flush_();
-    }
-
-protected:
-    void sink_it_(const details::log_msg &msg) override
-    {
-        memory_buf_t formatted;
-        base_sink<Mutex>::formatter_->format(msg, formatted);
-        string_view_t str_v = string_view_t(formatted.data(), formatted.size());
-        textedit_p->append(str_v);
-    }
-
-    void flush_() override {}
-
-private:
-    std::shared_ptr<_spdlog_p::_sinks_p::qplaintextedit_sink_p> textedit_p = nullptr;
-};
-
-#include "spdlog/details/null_mutex.h"
-#include <mutex>
-using qtextedit_sink_mt = qtextedit_sink<std::mutex>;
-using qtextedit_sink_st = qtextedit_sink<spdlog::details::null_mutex>;
-
-using qplaintextedit_sink_mt = qplaintextedit_sink<std::mutex>;
-using qplaintextedit_sink_st = qplaintextedit_sink<spdlog::details::null_mutex>;
-
-} // namespace sinks
-
-//
-// Factory functions
-//
-template<typename Factory = spdlog::synchronous_factory>
-inline std::shared_ptr<logger> qtextedit_logger_mt(const std::string &logger_name, QTextEdit *qtextedit = nullptr)
-{
-    return Factory::template create<sinks::qtextedit_sink_mt>(logger_name, qtextedit);
-}
-
-template<typename Factory = spdlog::synchronous_factory>
-inline std::shared_ptr<logger> qtextedit_logger_st(const std::string &logger_name, QTextEdit *qtextedit = nullptr)
-{
-    return Factory::template create<sinks::qtextedit_sink_st>(logger_name, qtextedit);
-}
-
-template<typename Factory = spdlog::synchronous_factory>
-inline std::shared_ptr<logger> qplaintextedit_logger_mt(const std::string &logger_name, QPlainTextEdit *qplaintextedit = nullptr)
-{
-    return Factory::template create<sinks::qplaintextedit_sink_mt>(logger_name, qplaintextedit);
-}
-
-template<typename Factory = spdlog::synchronous_factory>
-inline std::shared_ptr<logger> qplaintextedit_logger_st(const std::string &logger_name, QPlainTextEdit *qplaintextedit = nullptr)
-{
-    return Factory::template create<sinks::qplaintextedit_sink_st>(logger_name, qplaintextedit);
-}
-} // namespace spdlog
->>>>>>> 7bb53541
+} // namespace spdlog